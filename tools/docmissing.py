# python
#
# See the accompanying LICENSE file.
#
# Find things that haven't been documented and should be or have been
# but don't exist.

import glob, sys

import apsw

import names

# check shell knows all pragmas
import apsw.shell

con = apsw.Connection("")
all_pragmas = set(con.execute("pragma pragma_list").get)
deprecated_pragmas = {
    "count_changes",
    "empty_result_callbacks",
    "full_column_names",
    "legacy_file_format",
    "short_column_names",
    "temp_store_directory",
}
for pragma in all_pragmas:
    if pragma in deprecated_pragmas:
        continue
    check = (pragma, f"{pragma}=", f"{pragma}(", f"{pragma};")
    assert any(c in apsw.shell.Shell._pragmas for c in check), f"pragma { pragma } not in apsw.shell.Shell._pragmas"

# check all pragmas are known to sqlite
for pragma in apsw.shell.Shell._pragmas:
    for c in "=(;":
        if pragma.endswith(c):
            pragma = pragma[:-1]
    assert pragma in all_pragmas or pragma in deprecated_pragmas, f"{pragma} is in shell but not known to SQLite"


retval = 0

classes = {}

for filename in glob.glob("doc/*.rst"):
    for line in open(filename, "rt"):
        line = line.strip().split()

        if len(line) >= 2:
            if line[0] == ".." and line[1] in ("method::", "automethod::", "attribute::"):
                funcname = line[2].split("(")[0].strip()

                if "." in funcname:
                    klass, funcname = funcname.split(".", 1)
                else:
                    klass = "apsw"
                if klass not in classes:
                    classes[klass] = []
                classes[klass].append(funcname)

# ok, so we know what was documented.  Now lets see what exists

con = apsw.Connection("testdb")
cur = con.cursor()
cur.execute("create table x(y); insert into x values(x'abcdef1012');select * from x")
blob = con.blob_open("main", "x", "y", con.last_insert_rowid(), 0)
vfs = apsw.VFS("aname", "")
vfsfile = apsw.VFSFile(
    "", con.db_filename("main"), [apsw.SQLITE_OPEN_MAIN_DB | apsw.SQLITE_OPEN_CREATE | apsw.SQLITE_OPEN_READWRITE, 0]
)

# virtual tables aren't real - just check their size hasn't changed
for n, e in (("VTModule", 3), ("VTTable", 17), ("VTCursor", 7)):
    if len(classes[n]) != e:
        sys.exit(f"Expexted len({ n }) to be { e } not { len(classes[n]) }")
    del classes[n]

for name, obj in (
    ("Connection", con),
    ("Cursor", cur),
    ("Blob", blob),
    ("VFS", vfs),
    ("VFSFile", vfsfile),
    ("apsw", apsw),
    ("VFSFcntlPragma", apsw.VFSFcntlPragma),
    ("zeroblob", apsw.zeroblob(3)),
):
    if name not in classes:
        retval = 1
        print("class", name, "not found")
        continue

    for c in classes[name]:
        if not hasattr(obj, c) and not (name, c) == ("Cursor", "description_full"):
            retval = 1
            print("%s.%s in documentation but not object" % (name, c))
    for c in dir(obj):
        if c.startswith("__"):
            continue
        # old renamed names?
        if name in names.renames and c in names.renames[name].values():
            continue
        if name == "apsw":
            # ignore imports
            if getattr(getattr(apsw, c), "__module__", name) != name:
                continue
            # ignore constants and modules
            if type(getattr(apsw, c)) in (type(3), type(sys)):
                continue
            # ignore debugging thingies
            if c.startswith("test_") or c in ("faultdict", "_fini"):
                continue
            # ignore the exceptions
            if isinstance(getattr(apsw, c), type) and issubclass(getattr(apsw, c), Exception):
                continue
            # ignore classes !!!
<<<<<<< HEAD
            if c in ("Connection", "VFS", "VFSFile", "zeroblob", "Shell", "URIFilename", "Cursor", "Blob", "Backup",
                     "IndexInfo", "VFSFcntlPragma", "FTS5Tokenizer", "FTS5ExtensionApi"):
=======
            if c in (
                "Connection",
                "VFS",
                "VFSFile",
                "zeroblob",
                "Shell",
                "URIFilename",
                "Cursor",
                "Blob",
                "Backup",
                "IndexInfo",
                "VFSFcntlPragma",
            ):
>>>>>>> b3d76aff
                continue
            # ignore mappings !!!
            if c.startswith("mapping_"):
                continue
        if c not in classes[name] and not c.startswith("_"):
            retval = 1
            print("%s.%s on object but not in documentation" % (name, c))

sys.exit(retval)<|MERGE_RESOLUTION|>--- conflicted
+++ resolved
@@ -114,10 +114,6 @@
             if isinstance(getattr(apsw, c), type) and issubclass(getattr(apsw, c), Exception):
                 continue
             # ignore classes !!!
-<<<<<<< HEAD
-            if c in ("Connection", "VFS", "VFSFile", "zeroblob", "Shell", "URIFilename", "Cursor", "Blob", "Backup",
-                     "IndexInfo", "VFSFcntlPragma", "FTS5Tokenizer", "FTS5ExtensionApi"):
-=======
             if c in (
                 "Connection",
                 "VFS",
@@ -130,8 +126,9 @@
                 "Backup",
                 "IndexInfo",
                 "VFSFcntlPragma",
+                "FTS5Tokenizer",
+                "FTS5ExtensionApi",
             ):
->>>>>>> b3d76aff
                 continue
             # ignore mappings !!!
             if c.startswith("mapping_"):
